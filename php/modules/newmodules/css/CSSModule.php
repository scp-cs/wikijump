<?php

// Module CSS
// bluesoul - 2020-06-06
// Licensed Yeezyware
// If you can do it better than me, then you do it.

class CSSModule extends SmartyModule
{
    protected $processPage = false;
    public $stylesheet = "";

    public function build($runData)
    {
        $pl = $runData->getParameterList();
        $this->stylesheet = $pl->getParameterValue("module_body");

<<<<<<< HEAD
        if($runData->getModuleTemplate() == null){return;}

        $this->build($runData);

        $template = $runData->getModuleTemplate();
        $templateFile  = PathManager::moduleTemplate($template);
        // render!

        $smarty = Ozone::getSmartyPlain();

        $page = $runData->getPage();
        $smarty->assign("page", $page);

        // put context into context

        $context = $runData->getContext();
        if($context !== null){
            foreach($context as $key => $value){
                $smarty->assign($key, $value);
            }
        }

        // put errorMessages and messages into the smarty's context as well.
        $dataMessages = $runData->getMessages();
        $dataErrorMessages = $runData->getErrorMessages();
        if(count($dataMessages) > 0) {
            $smarty->assign('data_messages', $dataMessages);
        }

        if(count($dataErrorMessages) > 0) {
            $smarty->assign('data_errorMessages', $dataErrorMessages);
        }
        $csstidy = new csstidy();
        $csstidy->set_cfg('preserve_css', true);
        $csstidy->parse($this->stylesheet);
        $csstidy->print->formatted();

        $this->stylesheet = $csstidy->print->output_css_plain;

        $smarty->assign('stylesheet', $this->stylesheet);
        $out = $smarty->fetch($templateFile);

        return $out;

=======
        // Thanks dleavitt@StackOverflow.
        // https://stackoverflow.com/questions/3241616/sanitize-user-defined-css-in-php/5209050#5209050
        // Instantiate Purifier config and instance.
        $config = HTMLPurifier_Config::createDefault();
        $config->set('Filter.ExtractStyleBlocks', TRUE);
        $purifier = new HTMLPurifier($config);

        // Turn off strict warnings (CSSTidy throws some warnings on PHP 5.2+)
        $level = error_reporting(E_ALL & ~E_STRICT);

        // Wrap our CSS in style tags and pass to purifier.
        // we're not actually interested in the html response though
        $html = $purifier->purify('<style>'.$this->stylesheet.'</style>');

        // Revert error reporting
        error_reporting($level);

        // The "style" blocks are stored seperately
        $output_css = $purifier->context->get('StyleBlocks');

        // Implode all style blocks to a string.
        $this->stylesheet = implode('',$output_css);

        $runData->contextAdd('stylesheet', $this->stylesheet);
>>>>>>> 756cb6be
    }
}<|MERGE_RESOLUTION|>--- conflicted
+++ resolved
@@ -15,52 +15,6 @@
         $pl = $runData->getParameterList();
         $this->stylesheet = $pl->getParameterValue("module_body");
 
-<<<<<<< HEAD
-        if($runData->getModuleTemplate() == null){return;}
-
-        $this->build($runData);
-
-        $template = $runData->getModuleTemplate();
-        $templateFile  = PathManager::moduleTemplate($template);
-        // render!
-
-        $smarty = Ozone::getSmartyPlain();
-
-        $page = $runData->getPage();
-        $smarty->assign("page", $page);
-
-        // put context into context
-
-        $context = $runData->getContext();
-        if($context !== null){
-            foreach($context as $key => $value){
-                $smarty->assign($key, $value);
-            }
-        }
-
-        // put errorMessages and messages into the smarty's context as well.
-        $dataMessages = $runData->getMessages();
-        $dataErrorMessages = $runData->getErrorMessages();
-        if(count($dataMessages) > 0) {
-            $smarty->assign('data_messages', $dataMessages);
-        }
-
-        if(count($dataErrorMessages) > 0) {
-            $smarty->assign('data_errorMessages', $dataErrorMessages);
-        }
-        $csstidy = new csstidy();
-        $csstidy->set_cfg('preserve_css', true);
-        $csstidy->parse($this->stylesheet);
-        $csstidy->print->formatted();
-
-        $this->stylesheet = $csstidy->print->output_css_plain;
-
-        $smarty->assign('stylesheet', $this->stylesheet);
-        $out = $smarty->fetch($templateFile);
-
-        return $out;
-
-=======
         // Thanks dleavitt@StackOverflow.
         // https://stackoverflow.com/questions/3241616/sanitize-user-defined-css-in-php/5209050#5209050
         // Instantiate Purifier config and instance.
@@ -85,6 +39,5 @@
         $this->stylesheet = implode('',$output_css);
 
         $runData->contextAdd('stylesheet', $this->stylesheet);
->>>>>>> 756cb6be
     }
 }