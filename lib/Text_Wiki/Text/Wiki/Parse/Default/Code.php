<?php

/**
 *
 * Parses for text marked as a code example block.
 *
 * @category Text
 *
 * @package Text_Wiki
 *
 * @author Paul M. Jones <pmjones@php.net>
 *
 * @author Michal Frackowiak
 *
 * @license LGPL
 *
 * @version $Id$
 *
 */

/**
 *
 * Parses for text marked as a code example block.
 *
 * This class implements a Text_Wiki_Parse to find sections marked as code
 * examples.  Blocks are marked as the string [[code]] on a line by itself,
 * followed by the inline code example, and terminated with the string
 * [[/code]] on a line by itself.
 *
 * @category Text
 *
 * @package Text_Wiki
 *
 * @author Paul M. Jones <pmjones@php.net>
 *
 * @author Michal Frackowiak
 *
 */

class Text_Wiki_Parse_Code extends Text_Wiki_Parse {

    /**
     *
     * The regular expression used to find source text matching this
     * rule.
     *
     * @access public
     *
     * @var string
     *
     */

<<<<<<< HEAD
//        public $regex = ';^\[\[code(\s[^\]]*)?\]\](.*)\[\[\/code\]\](\s|$);msiU';
//        public $regex = ';^\[\[code(\s[^\]]*)?\]\]((?:(?R)|.)*?)\[\[/code\]\](\s|$);msi';
//        public $regex = ';^\[\[code(\s[\V]*)?\]\]((?:^(?R)|.)*?)\[\[\/code\]\];msi';
//        public $regex = ';^\[\[code(\s\V*)?]\]((?:^(?R)|.)*?)\[\[\/code]\];msi';
//        public $regex = ';^\[\[code(\s\V*)?]\]((?:(?R)|.+?(?=\[\[\/?code]]))*?)\[\[\/code]\];msi';
          public $regex = ';^\[\[code(\s\V+)?\]\]((?>[^[]+|(?R)|.)+?)\[\[\/code\]\];ms';
=======
    public $regex = '/
        ^
        \[\[
        code
        (\s[^\]]*)?     # Parameters of code block
        \]\]
        ((?:(?R)|.)*?)  # Contents of code including other code blocks
        \[\[\/code\]\]  # Closing tag
        (\s|$)          # One whitespace or EOL
        /msix';

>>>>>>> 883ef8fd
    /**
     *
     * Generates a token entry for the matched text.  Token options are:
     *
     * 'text' => The full matched text, not including the <code></code> tags.
     *
     * @access public
     *
     * @param array &$matches The array of matches from parse().
     *
     * @return A delimited token number to be used as a placeholder in
     * the source text.
     *
     */

    function process(&$matches) {
        // are there additional attribute arguments?
        $args = trim($matches[1]);

        if ($args == '') {
            $options = array('text' => $matches[2],
                'attr' => array(
                    'type' => ''));
        } else {
            // get the attributes...
            $attr = $this->getAttrs($args);

            // ... and make sure we have a 'type'
            if (!isset($attr['type'])) {
                $attr['type'] = '';
            }

            // retain the options
            $options = array(
                'text' => $matches[2],
                'attr' => $attr);
        }

        return "\n\n" . $this->wiki->addToken($this->rule, $options) . $matches[3];
    }
}<|MERGE_RESOLUTION|>--- conflicted
+++ resolved
@@ -50,26 +50,14 @@
      *
      */
 
-<<<<<<< HEAD
+
 //        public $regex = ';^\[\[code(\s[^\]]*)?\]\](.*)\[\[\/code\]\](\s|$);msiU';
 //        public $regex = ';^\[\[code(\s[^\]]*)?\]\]((?:(?R)|.)*?)\[\[/code\]\](\s|$);msi';
 //        public $regex = ';^\[\[code(\s[\V]*)?\]\]((?:^(?R)|.)*?)\[\[\/code\]\];msi';
 //        public $regex = ';^\[\[code(\s\V*)?]\]((?:^(?R)|.)*?)\[\[\/code]\];msi';
 //        public $regex = ';^\[\[code(\s\V*)?]\]((?:(?R)|.+?(?=\[\[\/?code]]))*?)\[\[\/code]\];msi';
           public $regex = ';^\[\[code(\s\V+)?\]\]((?>[^[]+|(?R)|.)+?)\[\[\/code\]\];ms';
-=======
-    public $regex = '/
-        ^
-        \[\[
-        code
-        (\s[^\]]*)?     # Parameters of code block
-        \]\]
-        ((?:(?R)|.)*?)  # Contents of code including other code blocks
-        \[\[\/code\]\]  # Closing tag
-        (\s|$)          # One whitespace or EOL
-        /msix';
 
->>>>>>> 883ef8fd
     /**
      *
      * Generates a token entry for the matched text.  Token options are:
